from flask import Blueprint, render_template, request, flash, redirect, url_for, current_app, jsonify
from app.extensions import db
from app.models.property import Property, PropertyPhoto
from app.models.user import SavedProperty, User
from app.services.ml_service import MLService
from app.services.data_service import DataService
from app.services.external_apis import ExternalAPIsService
from app.utils.validators import validate_property_photos
from flask_login import login_required, current_user
from sqlalchemy import func
from datetime import datetime
from werkzeug.utils import secure_filename
import json
import os
import uuid
import time

bp = Blueprint('main', __name__)

# Initialize services
ml_service = MLService()
data_service = DataService()
external_apis_service = ExternalAPIsService()

@bp.route('/')
def index():
    """Homepage with featured properties, top properties, and market overview."""
    try:
        # Get top properties (below AI prediction price - good deals)
        top_properties = ml_service.get_top_properties(limit=6)
        
        # Get featured properties (recent high-value properties)
        featured_properties = Property.query.filter(
            Property.sold_price.isnot(None)
        ).order_by(Property.sold_price.desc()).limit(6).all()
        
        # Get market statistics
        try:
            total_properties = Property.query.count()
            avg_price = db.session.query(func.avg(Property.sold_price)).filter(
                Property.sold_price.isnot(None)
            ).scalar()
            market_stats = {
                'total_properties': total_properties,
                'avg_price': float(avg_price) if avg_price else 0,
                'cities_covered': Property.query.with_entities(Property.city).distinct().count(),
                'ai_analyzed': Property.query.filter(Property.ai_valuation.isnot(None)).count()
            }
        except Exception as stats_error:
            current_app.logger.warning(f"Could not get market stats: {str(stats_error)}")
            market_stats = {
                'total_properties': 0,
                'avg_price': 0,
                'cities_covered': 0,
                'ai_analyzed': 0
            }
        
        # Get top cities by property count
        try:
            top_cities = db.session.query(
                Property.city,
                func.count(Property.listing_id).label('count'),
                func.avg(Property.sold_price).label('avg_price')
            ).filter(
                Property.city.isnot(None),
                Property.sold_price.isnot(None)
            ).group_by(Property.city).order_by(
                func.count(Property.listing_id).desc()
            ).limit(8).all()
        except Exception as cities_error:
            current_app.logger.warning(f"Could not get top cities: {str(cities_error)}")
            top_cities = []
        
        # Get market predictions summary
        try:
            market_predictions = ml_service.get_market_predictions()
        except Exception as pred_error:
            current_app.logger.warning(f"Could not get market predictions: {str(pred_error)}")
            market_predictions = {}
        
        return render_template('index.html',
                             top_properties=top_properties,
                             featured_properties=featured_properties,
                             market_stats=market_stats,
                             top_cities=top_cities,
                             market_predictions=market_predictions)
    
    except Exception as e:
        current_app.logger.error(f"Error loading homepage: {str(e)}")
        flash('Error loading data. Please try again.', 'error')
        # Return template with empty data to avoid undefined errors
        return render_template('index.html',
                             top_properties=[],
                             featured_properties=[],
                             market_stats={
                                 'total_properties': 0,
                                 'avg_price': 0,
                                 'cities_covered': 0,
                                 'ai_analyzed': 0
                             },
                             top_cities=[],
                             market_predictions={})


@bp.route('/properties')
def properties():
    """Property listings page with search and filter."""
    try:
        # Get search parameters
        city = request.args.get('city', '').strip()
        property_type = request.args.get('type', '').strip()
        min_price = request.args.get('min_price', type=float)
        max_price = request.args.get('max_price', type=float)
        bedrooms = request.args.get('bedrooms', type=int)
        bathrooms = request.args.get('bathrooms', type=float)
        page = request.args.get('page', 1, type=int)
        
        # Build query
        query = Property.query
        
        # Apply filters
        if city:
            query = query.filter(Property.city.ilike(f'%{city}%'))
        if property_type:
            query = query.filter(Property.property_type.ilike(f'%{property_type}%'))
        if min_price:
            query = query.filter(
                db.or_(
                    Property.original_price >= min_price,
                    Property.sold_price >= min_price
                )
            )
        if max_price:
            query = query.filter(
                db.or_(
                    Property.original_price <= max_price,
                    Property.sold_price <= max_price
                )
            )
        if bedrooms:
            query = query.filter(Property.bedrooms >= bedrooms)
        if bathrooms:
            query = query.filter(Property.bathrooms >= bathrooms)
        
        # Order by most recent
        query = query.order_by(Property.sold_date.desc())
        
        # Paginate
        properties = query.paginate(
            page=page,
            per_page=current_app.config.get('PROPERTIES_PER_PAGE', 20),
            error_out=False
        )
        
        # Get filter options for dropdowns
        cities = data_service.get_unique_cities()
        property_types = data_service.get_property_types()
        
        return render_template('properties/list.html',
                             properties=properties,
                             cities=cities,
                             property_types=property_types,
                             search_params={
                                 'city': city,
                                 'type': property_type,
                                 'min_price': min_price,
                                 'max_price': max_price,
                                 'bedrooms': bedrooms,
                                 'bathrooms': bathrooms
                             })
    
    except Exception as e:
        current_app.logger.error(f"Error loading properties: {str(e)}")
        flash('Error loading properties. Please try again.', 'error')
        return render_template('properties/list.html',
                             properties=None,
                             cities=[],
                             property_types=[],
                             search_params={
                                 'city': '',
                                 'type': '',
                                 'min_price': None,
                                 'max_price': None,
                                 'bedrooms': None,
                                 'bathrooms': None
                             })


@bp.route('/property/<listing_id>')
def property_detail(listing_id):
    """Property detail page."""
    try:
        property_obj = Property.query.get_or_404(listing_id)
        
        # Get AI analysis if available
        ai_analysis = None
        try:
            ai_analysis = ml_service.analyze_property(property_obj)
        except Exception as e:
            current_app.logger.warning(f"Could not get AI analysis for property {listing_id}: {str(e)}")
        
        # Get nearby properties
        nearby_properties = []
        if property_obj.latitude and property_obj.longitude:
            try:
                nearby_properties = Property.query.filter(
                    Property.listing_id != listing_id,
                    Property.latitude.isnot(None),
                    Property.longitude.isnot(None)
                ).limit(10).all()  # Simplified - should use geospatial query
            except Exception as e:
                current_app.logger.warning(f"Could not get nearby properties: {str(e)}")
        
        # Check if property is saved by current user (demo mode for now)
        is_saved = False
        is_favorite = False
        saved_property = None
        
        return render_template('properties/detail.html',
                             property=property_obj,
                             ai_analysis=ai_analysis,
                             nearby_properties=nearby_properties,
                             is_saved=is_saved,
                             is_favorite=is_favorite,
                             saved_property=saved_property)
    
    except Exception as e:
        current_app.logger.error(f"Error loading property detail: {str(e)}")
        flash('Property not found.', 'error')
        return redirect(url_for('main.properties'))


@bp.route('/search')
def search():
    """Advanced search page."""
    try:
        # Get search parameters
        location = request.args.get('location', '').strip()
        property_type = request.args.get('property_type', '').strip()
        min_price = request.args.get('min_price', type=float)
        max_price = request.args.get('max_price', type=float)
        bedrooms = request.args.get('bedrooms', type=int)
        bathrooms = request.args.get('bathrooms', type=float)
        page = request.args.get('page', 1, type=int)
        
        # Get form options
        cities = data_service.get_unique_cities()
        property_types = data_service.get_property_types()
        
        # Get price ranges for suggestions
        price_stats = data_service.get_price_statistics()
        
        # If we have search parameters, perform search
        if any([location, property_type, min_price, max_price, bedrooms, bathrooms]):
            # Build search query
            query = Property.query
            
            # Apply filters
            if location:
                query = query.filter(
                    Property.city.ilike(f'%{location}%') |
                    Property.province.ilike(f'%{location}%') |
                    Property.postal_code.ilike(f'%{location}%')
                )
            if property_type:
                query = query.filter(Property.property_type.ilike(f'%{property_type}%'))
            if min_price:
                query = query.filter(
                    db.or_(
                        Property.original_price >= min_price,
                        Property.sold_price >= min_price
                    )
                )
            if max_price:
                query = query.filter(
                    db.or_(
                        Property.original_price <= max_price,
                        Property.sold_price <= max_price
                    )
                )
            if bedrooms:
                query = query.filter(Property.bedrooms >= bedrooms)
            if bathrooms:
                query = query.filter(Property.bathrooms >= bathrooms)
            
            # Order by most recent
            query = query.order_by(Property.sold_date.desc())
            
            # Paginate results
            properties = query.paginate(
                page=page,
                per_page=current_app.config.get('PROPERTIES_PER_PAGE', 20),
                error_out=False
            )
            
            return render_template('properties/search.html',
                                 cities=cities,
                                 property_types=property_types,
                                 price_stats=price_stats,
                                 properties=properties,
                                 search_params={
                                     'location': location,
                                     'property_type': property_type,
                                     'min_price': min_price,
                                     'max_price': max_price,
                                     'bedrooms': bedrooms,
                                     'bathrooms': bathrooms
                                 })
        else:
            # Just show the search form
            # Create empty pagination-like object for template compatibility
            class EmptyPagination:
                def __init__(self):
                    self.page = 1
                    self.per_page = 20
                    self.total = 0
                    self.items = []
                    self.pages = 0
                    self.prev_num = None
                    self.next_num = None
                    self.has_prev = False
                    self.has_next = False
                    
                def iter_pages(self):
                    return []
            
            empty_properties = EmptyPagination()
            
            return render_template('properties/search.html',
                                 cities=cities,
                                 property_types=property_types,
                                 price_stats=price_stats,
                                 properties=empty_properties,
                                 search_params={})
    
    except Exception as e:
        current_app.logger.error(f"Error loading search page: {str(e)}")
        flash('Error loading search page.', 'error')
        # Return minimal template to avoid template errors
        class EmptyPagination:
            def __init__(self):
                self.page = 1
                self.per_page = 20
                self.total = 0
                self.items = []
                self.pages = 0
                self.prev_num = None
                self.next_num = None
                self.has_prev = False
                self.has_next = False
                
            def iter_pages(self):
                return []
        
        empty_properties = EmptyPagination()
        return render_template('properties/search.html',
                             cities=[],
                             property_types=[],
                             price_stats={},
                             properties=empty_properties,
                             search_params={})


@bp.route('/mapview')
def mapview():
    """Map view showing properties on an interactive map."""
    try:
        # Get search parameters
        city = request.args.get('city', '').strip()
        property_type = request.args.get('type', '').strip()
        min_price = request.args.get('min_price', type=float)
        max_price = request.args.get('max_price', type=float)
        bedrooms = request.args.get('bedrooms', type=int)
        bathrooms = request.args.get('bathrooms', type=float)
        
        # Build query for properties with coordinates
        query = Property.query.filter(
            Property.latitude.isnot(None),
            Property.longitude.isnot(None)
        )
        
        # Apply filters
        if city:
            query = query.filter(Property.city.ilike(f'%{city}%'))
        if property_type:
            query = query.filter(Property.property_type.ilike(f'%{property_type}%'))
        if min_price:
            query = query.filter(Property.sold_price >= min_price)
        if max_price:
            query = query.filter(Property.sold_price <= max_price)
        if bedrooms:
            query = query.filter(Property.bedrooms >= bedrooms)
        if bathrooms:
            query = query.filter(Property.bathrooms >= bathrooms)
        
        # Limit results for performance (max 500 properties on map)
        properties = query.limit(500).all()
        
        # Convert properties to dictionaries for JSON serialization
        properties_data = []
        for prop in properties:
            # Calculate display price (use original_price if available, fallback to sold_price)
            display_price = prop.original_price or prop.sold_price
            
            prop_dict = {
                'listing_id': prop.listing_id,
                'address': prop.address,
                'city': prop.city,
                'province': prop.province,
                'property_type': prop.property_type,
                'bedrooms': prop.bedrooms,
                'bathrooms': float(prop.bathrooms) if prop.bathrooms else None,
                'sqft': prop.sqft,
                'sold_price': float(prop.sold_price) if prop.sold_price else None,
                'original_price': float(prop.original_price) if prop.original_price else None,
                'display_price': float(display_price) if display_price else None,
                'latitude': float(prop.latitude) if prop.latitude else None,
                'longitude': float(prop.longitude) if prop.longitude else None
            }
            properties_data.append(prop_dict)
        
        # Get filter options for dropdowns
        cities = data_service.get_unique_cities()
        property_types = data_service.get_property_types()
        
        # Calculate map center
        if properties:
            valid_coords = [(float(p.latitude), float(p.longitude)) for p in properties if p.latitude and p.longitude]
            if valid_coords:
                avg_lat = sum(coord[0] for coord in valid_coords) / len(valid_coords)
                avg_lng = sum(coord[1] for coord in valid_coords) / len(valid_coords)
                map_center = [avg_lat, avg_lng]
            else:
                # Default to Canada's geographic center if no valid coordinates
                map_center = [56.1304, -106.3468]
        else:
            # Default to Canada's geographic center if no properties
            map_center = [56.1304, -106.3468]
        
        return render_template('mapview.html',
                             properties=properties_data,
                             cities=cities,
                             property_types=property_types,
                             map_center=map_center,
                             current_filters={
                                 'city': city,
                                 'type': property_type,
                                 'min_price': min_price,
                                 'max_price': max_price,
                                 'bedrooms': bedrooms,
                                 'bathrooms': bathrooms
                             })
    
    except Exception as e:
        current_app.logger.error(f"Error loading map view: {str(e)}")
        flash('Error loading map data. Please try again.', 'error')
        return render_template('mapview.html',
                             properties=[],
                             cities=[],
                             property_types=[],
                             map_center=[56.1304, -106.3468],  # Canada center instead of Toronto
                             current_filters={})


@bp.route('/favourites')
def favourites():
    """Demo favourites page - will be enhanced with authentication later."""
    try:
        # For now, show a demo page explaining the feature
        # This will be replaced with actual functionality once auth is implemented
        
        # Get some sample properties to show what the feature would look like
        sample_properties = Property.query.filter(
            Property.sold_price.isnot(None)
        ).order_by(Property.sold_price.desc()).limit(6).all()
        
        # Demo stats
        stats = {
            'total_saved': 0,
            'favourites': 0,
            'total_value': 0,
            'avg_price': 0
        }
        
        return render_template('favourites.html',
                             saved_properties=[],
                             favourite_properties=[],
                             saved_only=[],
                             sample_properties=sample_properties,
                             stats=stats,
                             is_demo=True)
    
    except Exception as e:
        current_app.logger.error(f"Error loading favourites demo: {str(e)}")
        flash('Error loading page. Please try again.', 'error')
        return render_template('favourites.html',
                             saved_properties=[],
                             favourite_properties=[],
                             saved_only=[],
                             sample_properties=[],
                             stats={},
                             is_demo=True)


@bp.route('/api/save-property', methods=['POST'])
def save_property():
    """Demo save property endpoint - will require authentication when implemented."""
    try:
        data = request.get_json()
        listing_id = data.get('listing_id')
        
        if not listing_id:
            return jsonify({'error': 'Listing ID is required'}), 400
        
        # For demo purposes, just return a success message
        return jsonify({
            'message': 'Authentication required to save properties. This feature will be available when user accounts are implemented.',
            'demo': True
        })
    
    except Exception as e:
        current_app.logger.error(f"Error in demo save property: {str(e)}")
        return jsonify({'error': 'Internal server error'}), 500


@bp.route('/api/update-saved-property', methods=['POST'])
# @login_required  # Commented out until authentication is implemented
def update_saved_property():
    """Update notes and tags for a saved property."""
    return jsonify({'message': 'Authentication required', 'demo': True}), 401


@bp.route('/api/check-saved-status/<listing_id>')
# @login_required  # Commented out until authentication is implemented
def check_saved_status(listing_id):
    """Check if a property is saved by the current user."""
    return jsonify({'message': 'Authentication required', 'demo': True}), 401


@bp.route('/api/properties/map-data')
def map_data():
    """API endpoint to get property data for map display."""
    try:
        # Get search parameters
        city = request.args.get('city', '').strip()
        property_type = request.args.get('type', '').strip()
        min_price = request.args.get('min_price', type=float)
        max_price = request.args.get('max_price', type=float)
        bedrooms = request.args.get('bedrooms', type=int)
        bathrooms = request.args.get('bathrooms', type=float)
        
        # Build query for properties with coordinates within Canada bounds
        query = Property.query.filter(
            Property.latitude.isnot(None),
            Property.longitude.isnot(None),
            # Constrain to Canada geographic bounds
            Property.latitude.between(41.7, 83.5),  # Canada's southern to northern border
            Property.longitude.between(-141.0, -52.6)  # Canada's western to eastern border
        )
        
        # Apply filters
        if city:
            query = query.filter(Property.city.ilike(f'%{city}%'))
        if property_type:
            query = query.filter(Property.property_type.ilike(f'%{property_type}%'))
        if min_price:
            query = query.filter(Property.sold_price >= min_price)
        if max_price:
            query = query.filter(Property.sold_price <= max_price)
        if bedrooms:
            query = query.filter(Property.bedrooms >= bedrooms)
        if bathrooms:
            query = query.filter(Property.bathrooms >= bathrooms)
        
        # Limit results for performance
        properties = query.limit(500).all()
        
        # Format data for map
        map_data = []
        for prop in properties:
            map_data.append({
                'listing_id': prop.listing_id,
                'lat': float(prop.latitude),
                'lng': float(prop.longitude),
                'price': float(prop.sold_price) if prop.sold_price else None,
                'address': prop.address,
                'city': prop.city,
                'property_type': prop.property_type,
                'bedrooms': prop.bedrooms,
                'bathrooms': float(prop.bathrooms) if prop.bathrooms else None,
                'sqft': prop.sqft,
                'sold_date': prop.sold_date.isoformat() if prop.sold_date else None
            })
        
        return jsonify({
            'properties': map_data,
            'count': len(map_data)
        })
    
    except Exception as e:
        current_app.logger.error(f"Error getting map data: {str(e)}")
        return jsonify({'error': 'Failed to load map data'}), 500


@bp.route('/api/saved-property/<int:saved_id>')
# @login_required  # Commented out until authentication is implemented
def get_saved_property(saved_id):
    """Get saved property details."""
    return jsonify({'message': 'Authentication required', 'demo': True}), 401

# Template context processors
@bp.app_context_processor
def inject_global_vars():
    """Inject global variables into all templates."""
    return {
        'current_year': 2025,
        'app_name': 'NextProperty AI',
        'app_version': '1.0.0'
    }


# Template filters
@bp.app_template_filter('format_currency')
def format_currency(value):
    """Format currency values."""
    if value is None:
        return "N/A"
    
    try:
        value = float(value)
        return f"${value:,.0f}"
    except (ValueError, TypeError):
        return "N/A"

@bp.app_template_filter('format_price')
def format_price(value):
    """Format price with appropriate K/M suffixes."""
    if value is None:
        return "N/A"
    
    value = float(value)
    if value >= 1_000_000:
        return f"${value/1_000_000:.1f}M"
    elif value >= 1_000:
        return f"${value/1_000:.0f}K"
    else:
        return f"${value:,.0f}"


@bp.app_template_filter('format_sqft')
def format_sqft(value):
    """Format square footage."""
    if value is None:
        return "N/A"
    return f"{value:,} sq ft"


@bp.app_template_filter('format_date')
def format_date(value):
    """Format date for display."""
    if value is None:
        return "N/A"
    
    if hasattr(value, 'strftime'):
        return value.strftime('%B %d, %Y')
    return str(value)


@bp.route('/login')
def login():
    """Simple login page for demonstration."""
    return render_template('auth/login.html')


@bp.route('/register')
def register():
    """Simple registration page for demonstration."""
    return render_template('auth/register.html')


@bp.route('/predict-price', methods=['GET', 'POST'])
def predict_price():
    """Property price prediction page."""
    try:
        if request.method == 'GET':
            # Get form options
            cities = data_service.get_unique_cities()
            property_types = data_service.get_property_types()
            
            return render_template('properties/price_prediction_form.html',
                                 cities=cities,
                                 property_types=property_types)
        
        # POST request - process prediction
        property_features = {
            'bedrooms': request.form.get('bedrooms', type=int),
            'bathrooms': request.form.get('bathrooms', type=float),
            'square_feet': request.form.get('square_feet', type=int),
            'lot_size': request.form.get('lot_size', type=int),
            'year_built': request.form.get('year_built', type=int),
            'property_type': request.form.get('property_type'),
            'city': request.form.get('city'),
            'province': request.form.get('province'),
            'postal_code': request.form.get('postal_code')
        }
        
        # Validate required fields
        required_fields = ['bedrooms', 'bathrooms', 'square_feet', 'property_type', 'city', 'province']
        missing_fields = [field for field in required_fields if not property_features.get(field)]
        
        if missing_fields:
            flash(f'Please fill in all required fields: {", ".join(missing_fields)}', 'error')
            cities = data_service.get_unique_cities()
            property_types = data_service.get_property_types()
            return render_template('properties/price_prediction_form.html',
                                 cities=cities,
                                 property_types=property_types,
                                 form_data=property_features)
        
        # Get prediction from ML service
        prediction_result = ml_service.predict_property_price(property_features)
        
        if prediction_result.get('error'):
            flash(f'Prediction error: {prediction_result["error"]}', 'error')
            cities = data_service.get_unique_cities()
            property_types = data_service.get_property_types()
            return render_template('properties/price_prediction_form.html',
                                 cities=cities,
                                 property_types=property_types,
                                 form_data=property_features)
        
        return render_template('properties/price_prediction.html',
                             prediction=prediction_result,
                             property_data=property_features)
    
    except Exception as e:
        current_app.logger.error(f"Error in price prediction: {str(e)}")
        flash('Error generating prediction. Please try again.', 'error')
        cities = data_service.get_unique_cities()
        property_types = data_service.get_property_types()
        return render_template('properties/price_prediction_form.html',
                             cities=cities,
                             property_types=property_types)


@bp.route('/upload-property', methods=['GET', 'POST'])
def upload_property():
    """Property upload page for adding new properties."""
    try:
        if request.method == 'GET':
            # Get form options
            cities = data_service.get_unique_cities()
            property_types = data_service.get_property_types()
            
            return render_template('properties/upload_form.html',
                                 cities=cities,
                                 property_types=property_types)
        
        # POST request - process property upload
        property_data = {
            'address': request.form.get('address'),
            'city': request.form.get('city'),
            'province': request.form.get('province'),
            'postal_code': request.form.get('postal_code'),
            'property_type': request.form.get('property_type'),
            'bedrooms': request.form.get('bedrooms', type=int),
            'bathrooms': request.form.get('bathrooms', type=float),
            'sqft': request.form.get('sqft', type=int),
            'lot_size': request.form.get('lot_size', type=float),
            'year_built': request.form.get('year_built', type=int),
            'listing_price': request.form.get('listing_price', type=float),
            'features': request.form.get('features'),
            'description': request.form.get('description')
        }
        
        # Validate required fields
        required_fields = ['address', 'city', 'province', 'property_type', 'bedrooms', 'bathrooms', 'sqft']
        missing_fields = [field for field in required_fields if not property_data.get(field)]
        
        if missing_fields:
            flash(f'Please fill in all required fields: {", ".join(missing_fields)}', 'error')
            cities = data_service.get_unique_cities()
            property_types = data_service.get_property_types()
            return render_template('properties/upload_form.html',
                                 cities=cities,
                                 property_types=property_types,
                                 form_data=property_data)
        
        # Generate listing ID
        import uuid
        listing_id = f"NP{str(uuid.uuid4()).replace('-', '')[:8].upper()}"
        
        # Create property object
        from datetime import datetime
        import random
        
        # Generate coordinates for the city (simplified)
        city_coords = {
            'toronto': (43.6532, -79.3832),
            'vancouver': (49.2827, -123.1207),
            'calgary': (51.0447, -114.0719),
            'ottawa': (45.4215, -75.6972),
            'montreal': (45.5017, -73.5673)
        }
        
        city_lower = property_data['city'].lower()
        if city_lower in city_coords:
            lat, lng = city_coords[city_lower]
            # Add small random offset
            latitude = lat + random.uniform(-0.05, 0.05)
            longitude = lng + random.uniform(-0.05, 0.05)
        else:
            # Default Toronto area with random offset
            latitude = 43.6532 + random.uniform(-0.1, 0.1)
            longitude = -79.3832 + random.uniform(-0.1, 0.1)
        
        # Create property
        property_obj = Property(
            listing_id=listing_id,
            mls=f"MLS{random.randint(100000, 999999)}",
            property_type=property_data['property_type'],
            address=property_data['address'],
            city=property_data['city'],
            province=property_data['province'],
            postal_code=property_data['postal_code'],
            latitude=latitude,
            longitude=longitude,
            original_price=property_data['listing_price'],
            bedrooms=property_data['bedrooms'],
            bathrooms=property_data['bathrooms'],
            sqft=property_data['sqft'],
            lot_size=property_data['lot_size'],
            features=property_data['features'],
            remarks=property_data['description'],
            created_at=datetime.utcnow(),
            updated_at=datetime.utcnow()
        )
        
        # Get AI prediction for the property
        prediction_features = {
            'bedrooms': property_data['bedrooms'],
            'bathrooms': property_data['bathrooms'],
            'square_feet': property_data['sqft'],
            'lot_size': property_data['lot_size'] or 0,
            'year_built': property_data['year_built'] or 2020,
            'property_type': property_data['property_type'],
            'city': property_data['city'],
            'province': property_data['province'],
            'postal_code': property_data['postal_code']
        }
        
        try:
            prediction_result = ml_service.predict_property_price(prediction_features)
            if prediction_result and not prediction_result.get('error'):
                property_obj.ai_valuation = prediction_result.get('predicted_price')
        except Exception as pred_error:
            current_app.logger.warning(f"Could not generate AI prediction: {str(pred_error)}")
        
        # Process photo uploads
        uploaded_photos = request.files.getlist('photos')
        if uploaded_photos and uploaded_photos[0].filename:
            try:
                # Validate photos
                validate_property_photos(uploaded_photos, 
                                       max_photos=current_app.config.get('MAX_PHOTOS_PER_PROPERTY', 20),
                                       max_size_per_photo=current_app.config.get('MAX_PHOTO_SIZE', 3 * 1024 * 1024))
                
                # Create upload directory if it doesn't exist
                upload_dir = os.path.join(current_app.static_folder, 'uploads', 'properties', listing_id)
                os.makedirs(upload_dir, exist_ok=True)
                
                # Process each photo
                for index, photo in enumerate(uploaded_photos):
                    if photo and photo.filename:
                        # Generate secure filename
                        filename = secure_filename(photo.filename)
                        file_extension = filename.rsplit('.', 1)[1].lower()
                        new_filename = f"{uuid.uuid4().hex}.{file_extension}"
                        
                        # Save file
                        filepath = os.path.join(upload_dir, new_filename)
                        photo.save(filepath)
                        
                        # Create photo record
                        photo_url = f"/static/uploads/properties/{listing_id}/{new_filename}"
                        property_photo = PropertyPhoto(
                            listing_id=listing_id,
                            photo_url=photo_url,
                            photo_type='uploaded',
                            order_index=index,
                            caption=f"Property photo {index + 1}"
                        )
                        db.session.add(property_photo)
                
                current_app.logger.info(f"Successfully processed {len(uploaded_photos)} photos for property {listing_id}")
                
            except Exception as photo_error:
                current_app.logger.error(f"Error processing photos for property {listing_id}: {str(photo_error)}")
                flash(f'Property uploaded but some photos could not be processed: {str(photo_error)}', 'warning')
        
        # Save to database
        db.session.add(property_obj)
        db.session.commit()
        
        # Create success message
        success_message = 'Property uploaded successfully! AI prediction has been generated.'
        if uploaded_photos and uploaded_photos[0].filename:
            photo_count = len([p for p in uploaded_photos if p and p.filename])
            success_message += f' {photo_count} photo(s) were also uploaded.'
        
        flash(success_message, 'success')
        return redirect(url_for('main.property_detail', listing_id=listing_id))
    
    except Exception as e:
        current_app.logger.error(f"Error uploading property: {str(e)}")
        db.session.rollback()
        flash('Error uploading property. Please try again.', 'error')
        cities = data_service.get_unique_cities()
        property_types = data_service.get_property_types()
        return render_template('properties/upload_form.html',
                             cities=cities,
                             property_types=property_types)


@bp.route('/top-properties')
def top_properties():
    """Top properties page showing undervalued properties (below AI prediction)."""
    start_time = time.time()
    
    try:
        current_app.logger.info("Loading top properties page")
        
        page = request.args.get('page', 1, type=int)
        city = request.args.get('city', '').strip()
        property_type = request.args.get('type', '').strip()
        sort_by = request.args.get('sort_by', 'investment_potential').strip()
        
        current_app.logger.info(f"Filters - Page: {page}, City: {city}, Type: {property_type}, Sort: {sort_by}")
        
        # Get top properties from ML service with timing
        ml_start = time.time()
        try:
            top_properties_data = ml_service.get_top_properties(
                limit=20,
                location=city if city else None,
                property_type=property_type if property_type else None,
                offset=(page - 1) * 20
            )
            ml_time = time.time() - ml_start
            current_app.logger.info(f"ML service took {ml_time:.2f} seconds, returned {len(top_properties_data)} properties")
            
        except Exception as ml_error:
            current_app.logger.error(f"ML service error: {str(ml_error)}")
            flash('Error analyzing properties. Please try again later.', 'error')
            return render_template('properties/top_properties.html',
                                 top_properties=[],
                                 cities=[],
                                 property_types=[],
                                 pagination={'page': 1, 'has_next': False, 'has_prev': False, 'total': 0},
                                 current_filters={})
        
        # Transform data structure for template compatibility
        top_properties = []
        for item in top_properties_data:
            try:
                property_obj = item['property']
                
                # Ensure property_obj is a Property object, not a dict
                if isinstance(property_obj, dict):
                    current_app.logger.warning(f"Property object is a dict instead of Property model: {property_obj.get('listing_id', 'unknown')}")
                    continue
                
                # Ensure all required attributes exist
                enhanced_property = ensure_property_attributes(property_obj, item)
                
                top_properties.append(enhanced_property)
                
            except (ValueError, TypeError, AttributeError) as e:
                current_app.logger.warning(f"Error processing property data: {str(e)}")
                continue
        
        current_app.logger.info(f"Successfully processed {len(top_properties)} properties")
        
        # Optimized sorting function
        def get_sort_key(prop):
            try:
                if sort_by == 'investment_potential':
                    return getattr(prop, 'investment_potential', 0.0)
                elif sort_by == 'value_difference':
                    return getattr(prop, 'value_difference', 0.0)
                elif sort_by == 'predicted_price':
                    return getattr(prop, 'predicted_price', 0.0)
                elif sort_by == 'actual_price':
                    val = getattr(prop, 'sold_price', 0) or getattr(prop, 'original_price', 0)
<<<<<<< HEAD
                    if val is None or val == '':
                        return 0.0
                    try:
                        return float(val)
                    except (ValueError, TypeError):
                        return 0.0
                elif sort_by == 'bedrooms':
                    val = getattr(prop, 'bedrooms', 0)
                    if val is None or val == '':
                        return 0
                    try:
                        return int(val) if str(val).isdigit() else 0
                    except (ValueError, TypeError):
                        return 0
                elif sort_by == 'sqft':
                    val = getattr(prop, 'sqft', 0)
                    if val is None or val == '':
                        return 0.0
                    try:
                        return float(str(val).replace(',', '')) if val else 0.0
                    except (ValueError, TypeError):
                        return 0.0
=======
                    return float(val) if val and val != '' else 0.0
                elif sort_by == 'bedrooms':
                    val = getattr(prop, 'bedrooms', 0)
                    return int(val) if val and str(val).isdigit() else 0
                elif sort_by == 'sqft':
                    val = getattr(prop, 'sqft', 0)
                    if val:
                        try:
                            return float(str(val).replace(',', ''))
                        except (ValueError, TypeError):
                            return 0.0
                    return 0.0
>>>>>>> 7c0c1a89
                else:
                    return getattr(prop, 'investment_potential', 0.0)
            except Exception as e:
                current_app.logger.debug(f"Sort key error for {getattr(prop, 'listing_id', 'unknown')}: {str(e)}")
                return 0.0
        
        top_properties.sort(key=get_sort_key, reverse=True)
        
<<<<<<< HEAD
        # Get total count for pagination
=======
        # Get total count with error handling
>>>>>>> 7c0c1a89
        try:
            total_count = ml_service.get_top_properties_count(
                location=city if city else None,
                property_type=property_type if property_type else None
            )
        except Exception as count_error:
            current_app.logger.warning(f"Error getting total count: {count_error}")
            total_count = len(top_properties)
        
        # Calculate pagination info
        has_next = len(top_properties) == 20 and (page * 20) < total_count
        has_prev = page > 1
        
<<<<<<< HEAD
        # Get filter options
=======
        # Get filter options with error handling
>>>>>>> 7c0c1a89
        try:
            cities = data_service.get_unique_cities()
            property_types = data_service.get_property_types()
        except Exception as filter_error:
            current_app.logger.warning(f"Error getting filter options: {filter_error}")
            cities = []
            property_types = []
<<<<<<< HEAD
=======
        
        total_time = time.time() - start_time
        current_app.logger.info(f"Top properties page loaded successfully in {total_time:.2f} seconds")
>>>>>>> 7c0c1a89
        
        return render_template('properties/top_properties.html',
                             top_properties=top_properties,
                             cities=cities,
                             property_types=property_types,
                             pagination={
                                 'page': page,
                                 'has_next': has_next,
                                 'has_prev': has_prev,
                                 'total': total_count
                             },
                             current_filters={
                                 'city': city,
                                 'type': property_type,
                                 'sort_by': sort_by
                             })
    
    except Exception as e:
        current_app.logger.error(f"Critical error loading top properties: {str(e)}")
        import traceback
        current_app.logger.error(traceback.format_exc())
        flash('Error loading top properties. Please try again.', 'error')
        return render_template('properties/top_properties.html',
                             top_properties=[],
                             cities=[],
                             property_types=[],
                             pagination={
                                 'page': 1,
                                 'has_next': False,
                                 'has_prev': False,
                                 'total': 0
                             },
                             current_filters={})


@bp.route('/market-insights')
def market_insights():
    """Market insights page."""
    return render_template('market_insights.html')

@bp.route('/economic-dashboard')
def economic_dashboard():
    """Economic dashboard page."""
    return render_template('economic_dashboard.html')

@bp.route('/api/market-summary')
def api_market_summary():
    """API endpoint for market summary data."""
    try:
        summary = data_service.get_market_summary()
        return jsonify(summary)
    except Exception as e:
        current_app.logger.error(f"Error getting market summary: {str(e)}")
        return jsonify({
            'total_properties': 0,
            'avg_price': 0,
            'median_price': 0,
            'avg_sqft': 0,
            'avg_dom': 0,
            'market_condition': 'Error Loading Data'
        }), 500

@bp.route('/api/economic-indicators')
def api_economic_indicators():
    """API endpoint for economic indicators."""
    try:
        # Get economic indicators from the ML service
        indicators = ml_service._get_economic_indicators()
        return jsonify(indicators)
    except Exception as e:
        current_app.logger.error(f"Error getting economic indicators: {str(e)}")
        return jsonify({
            'policy_rate': None,
            'prime_rate': None,
            'mortgage_rate': None,
            'inflation_rate': None,
            'unemployment_rate': None,
            'exchange_rate': None,
            'gdp_growth': None
        }), 500

@bp.route('/api/market-impact')
def api_market_impact():
    """API endpoint for market impact analysis."""
    try:
        # Get economic indicators
        indicators = ml_service._get_economic_indicators()
        
        # Calculate impact scores
        interest_env = ml_service._calculate_interest_environment(indicators)
        
        economic_momentum = ml_service._calculate_economic_momentum(indicators)
        
        affordability_pressure = ml_service._calculate_affordability_pressure(indicators)
        
        # Convert to descriptive text
        interest_desc = {
            0: "Very Low - Excellent borrowing conditions",
            0.25: "Low - Favorable borrowing conditions", 
            0.5: "Moderate - Average borrowing conditions",
            0.75: "High - Challenging borrowing conditions",
            1.0: "Very High - Difficult borrowing conditions"
        }
        
        momentum_desc = {
            -1: "Declining - Economic contraction",
            -0.5: "Slowing - Economic slowdown",
            0: "Stable - Balanced economic conditions",
            0.5: "Growing - Economic expansion",
            1: "Strong - Robust economic growth"
        }
        
        affordability_desc = {
            0: "Easy - High affordability",
            0.25: "Moderate - Good affordability",
            0.5: "Average - Typical affordability",
            0.75: "Challenging - Limited affordability", 
            1.0: "Difficult - Low affordability"
        }
        
        # Find closest descriptions
        def find_closest_desc(value, desc_dict):
            closest_key = min(desc_dict.keys(), key=lambda x: abs(x - value))
            return desc_dict[closest_key]
        
        return jsonify({
            'interest_environment': f"{interest_env:.1f}/1.0",
            'interest_description': find_closest_desc(interest_env, interest_desc),
            'economic_momentum': f"{economic_momentum:.1f}/1.0", 
            'momentum_description': find_closest_desc(economic_momentum, momentum_desc),
            'affordability_pressure': f"{affordability_pressure:.1f}/1.0",
            'affordability_description': find_closest_desc(affordability_pressure, affordability_desc)
        })
        
    except Exception as e:
        current_app.logger.error(f"Error calculating market impact: {str(e)}")
        return jsonify({
            'interest_environment': 'N/A',
            'interest_description': 'Unable to calculate',
            'economic_momentum': 'N/A',
            'momentum_description': 'Unable to calculate', 
            'affordability_pressure': 'N/A',
            'affordability_description': 'Unable to calculate'
        }), 500

@bp.route('/api/economic-insights')
def api_economic_insights():
    """API endpoint for economic insights."""
    try:
        # Get economic indicators
        indicators = ml_service._get_economic_indicators()
        
        insights = []
        
        # Interest rate insights
        policy_rate = indicators.get('policy_rate', 5.0)
        if policy_rate < 2.0:
            insights.append({
                'title': 'Low Interest Rates',
                'message': 'Current low policy rates create favorable conditions for real estate investment and homebuying.',
                'type': 'success'
            })
        elif policy_rate > 5.0:
            insights.append({
                'title': 'High Interest Rates', 
                'message': 'Elevated policy rates may dampen real estate demand and affect affordability.',
                'type': 'warning'
            })
        
        # Inflation insights
        inflation = indicators.get('inflation_rate', 3.0)
        if inflation > 4.0:
            insights.append({
                'title': 'High Inflation',
                'message': 'Rising inflation may continue to pressure interest rates and housing affordability.',
                'type': 'danger'
            })
        elif inflation < 2.0:
            insights.append({
                'title': 'Low Inflation',
                'message': 'Subdued inflation provides room for accommodative monetary policy.',
                'type': 'info'
            })
        
        # GDP insights
        gdp_growth = indicators.get('gdp_growth', 2.0)
        if gdp_growth > 3.0:
            insights.append({
                'title': 'Strong Economic Growth',
                'message': 'Robust GDP growth supports employment and housing demand.',
                'type': 'success'
            })
        elif gdp_growth < 1.0:
            insights.append({
                'title': 'Slow Economic Growth',
                'message': 'Weak GDP growth may affect employment and housing market activity.',
                'type': 'warning'
            })
        
        return jsonify({
            'insights': insights,
            'last_updated': datetime.now().isoformat()
        })
        
    except Exception as e:
        current_app.logger.error(f"Error generating economic insights: {str(e)}")
        return jsonify({
            'insights': [],
            'error': 'Unable to generate insights at this time'
        }), 500

def ensure_property_attributes(property_obj, analysis_data):
    """Ensure property object has all required attributes for template rendering."""
    required_attrs = {
        'predicted_price': analysis_data.get('predicted_price', 0),
        'actual_price': analysis_data.get('actual_price', 0),
        'value_difference': analysis_data.get('value_difference', 0),
        'value_difference_percent': analysis_data.get('value_difference_percent', 0),
        'investment_potential': analysis_data.get('investment_potential', 0),
        'address': getattr(property_obj, 'address', ''),
        'city': getattr(property_obj, 'city', ''),
        'province': getattr(property_obj, 'province', ''),
        'bedrooms': getattr(property_obj, 'bedrooms', 0),
        'bathrooms': getattr(property_obj, 'bathrooms', 0),
        'sqft': getattr(property_obj, 'sqft', 0),
        'property_type': getattr(property_obj, 'property_type', ''),
        'postal_code': getattr(property_obj, 'postal_code', ''),
        'listing_id': getattr(property_obj, 'listing_id', ''),
        'original_price': getattr(property_obj, 'original_price', 0),
        'sold_price': getattr(property_obj, 'sold_price', 0),
    }
    
    for attr_name, default_value in required_attrs.items():
        if not hasattr(property_obj, attr_name):
            setattr(property_obj, attr_name, default_value)
        elif getattr(property_obj, attr_name) is None:
            setattr(property_obj, attr_name, default_value)
    
    return property_obj<|MERGE_RESOLUTION|>--- conflicted
+++ resolved
@@ -992,30 +992,6 @@
                     return getattr(prop, 'predicted_price', 0.0)
                 elif sort_by == 'actual_price':
                     val = getattr(prop, 'sold_price', 0) or getattr(prop, 'original_price', 0)
-<<<<<<< HEAD
-                    if val is None or val == '':
-                        return 0.0
-                    try:
-                        return float(val)
-                    except (ValueError, TypeError):
-                        return 0.0
-                elif sort_by == 'bedrooms':
-                    val = getattr(prop, 'bedrooms', 0)
-                    if val is None or val == '':
-                        return 0
-                    try:
-                        return int(val) if str(val).isdigit() else 0
-                    except (ValueError, TypeError):
-                        return 0
-                elif sort_by == 'sqft':
-                    val = getattr(prop, 'sqft', 0)
-                    if val is None or val == '':
-                        return 0.0
-                    try:
-                        return float(str(val).replace(',', '')) if val else 0.0
-                    except (ValueError, TypeError):
-                        return 0.0
-=======
                     return float(val) if val and val != '' else 0.0
                 elif sort_by == 'bedrooms':
                     val = getattr(prop, 'bedrooms', 0)
@@ -1028,7 +1004,6 @@
                         except (ValueError, TypeError):
                             return 0.0
                     return 0.0
->>>>>>> 7c0c1a89
                 else:
                     return getattr(prop, 'investment_potential', 0.0)
             except Exception as e:
@@ -1037,11 +1012,7 @@
         
         top_properties.sort(key=get_sort_key, reverse=True)
         
-<<<<<<< HEAD
-        # Get total count for pagination
-=======
         # Get total count with error handling
->>>>>>> 7c0c1a89
         try:
             total_count = ml_service.get_top_properties_count(
                 location=city if city else None,
@@ -1055,11 +1026,7 @@
         has_next = len(top_properties) == 20 and (page * 20) < total_count
         has_prev = page > 1
         
-<<<<<<< HEAD
-        # Get filter options
-=======
         # Get filter options with error handling
->>>>>>> 7c0c1a89
         try:
             cities = data_service.get_unique_cities()
             property_types = data_service.get_property_types()
@@ -1067,12 +1034,9 @@
             current_app.logger.warning(f"Error getting filter options: {filter_error}")
             cities = []
             property_types = []
-<<<<<<< HEAD
-=======
         
         total_time = time.time() - start_time
         current_app.logger.info(f"Top properties page loaded successfully in {total_time:.2f} seconds")
->>>>>>> 7c0c1a89
         
         return render_template('properties/top_properties.html',
                              top_properties=top_properties,
